// Copyright 2024 Google LLC
//
// Licensed under the Apache License, Version 2.0 (the "License");
// you may not use this file except in compliance with the License.
// You may obtain a copy of the License at
//
//     http://www.apache.org/licenses/LICENSE-2.0
//
// Unless required by applicable law or agreed to in writing, software
// distributed under the License is distributed on an "AS IS" BASIS,
// WITHOUT WARRANTIES OR CONDITIONS OF ANY KIND, either express or implied.
// See the License for the specific language governing permissions and
// limitations under the License.

import 'dart:convert';
import 'dart:typed_data';

import 'utils/json.dart';

/// The base structured datatype containing multi-part content of a message.
final class Content implements JsonConvertible {
  /// The producer of the content.
  ///
  /// Must be either 'user' or 'model'. Useful to set for multi-turn
  /// conversations, otherwise can be left blank or unset.
  final String? role;

  /// Ordered `Parts` that constitute a single message.
  ///
  /// Parts may have different MIME types.
  final List<Part> parts;

  Content(this.role, this.parts);

  static Content text(String text) => Content('user', [TextPart(text)]);
  static Content data(String mimeType, Uint8List bytes) =>
      Content('user', [DataPart(mimeType, bytes)]);
  static Content multi(Iterable<Part> parts) => Content('user', [...parts]);
  static Content model(Iterable<Part> parts) => Content('model', [...parts]);

<<<<<<< HEAD
  @override
  Map<String, Object?> toJson() =>
      {if (role case final role?) 'role': role, 'parts': parts.toJsonList()};
=======
  Map<String, Object?> toJson() => {
        if (role case final role?) 'role': role,
        'parts': parts.map((p) => p.toJson()).toList()
      };
>>>>>>> 4ce77da0
}

Content parseContent(Object jsonObject) {
  return switch (jsonObject) {
    {'parts': final List<Object?> parts} => Content(
        switch (jsonObject) {
          {'role': final String role} => role,
          _ => null,
        },
        parts.map(_parsePart).toList()),
    _ => throw FormatException('Unhandled Content format', jsonObject),
  };
}

Part _parsePart(Object? jsonObject) {
  return switch (jsonObject) {
    {'text': final String text} => TextPart(text),
    {'inlineData': {'mimeType': String _, 'data': String _}} =>
      throw UnimplementedError('inlineData content part not yet supported'),
    _ => throw FormatException('Unhandled Part format', jsonObject),
  };
}

/// A datatype containing media that is part of a multi-part [Content] message.
sealed class Part implements JsonConvertible {
  @override
  Object toJson();
}

final class TextPart implements Part {
  final String text;
  TextPart(this.text);
  @override
  Object toJson() => {'text': text};
}

final class DataPart implements Part {
  final String mimeType;
  final Uint8List bytes;
  DataPart(this.mimeType, this.bytes);
  @override
  Object toJson() => {
        'inlineData': {'data': base64Encode(bytes), 'mimeType': mimeType}
      };
}<|MERGE_RESOLUTION|>--- conflicted
+++ resolved
@@ -38,16 +38,9 @@
   static Content multi(Iterable<Part> parts) => Content('user', [...parts]);
   static Content model(Iterable<Part> parts) => Content('model', [...parts]);
 
-<<<<<<< HEAD
   @override
   Map<String, Object?> toJson() =>
       {if (role case final role?) 'role': role, 'parts': parts.toJsonList()};
-=======
-  Map<String, Object?> toJson() => {
-        if (role case final role?) 'role': role,
-        'parts': parts.map((p) => p.toJson()).toList()
-      };
->>>>>>> 4ce77da0
 }
 
 Content parseContent(Object jsonObject) {
